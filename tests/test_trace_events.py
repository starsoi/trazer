from trazer import (
    Trace,
    TraceEventDurationBegin,
    TraceEventDurationEnd,
    TraceEventCounter,
    TraceEventInstant,
)
from trazer.trace import TraceEvent
from trazer.export import to_tef_event_dict


def test_trace_event_base_tef():
    event = TraceEvent('event-name', 1.23, pid=1, tid=2, attr='foo')
    assert event.tef == {
        'name': 'event-name',
        'pid': 1,
        'tid': 2,
        'ts': 1.23 * 1e3,
        'args': {'attr': 'foo'},
    }


def test_duration_begin_events():
    ts = 123
    event = TraceEventDurationBegin('duration-event', ts)
    assert event.tef['ph'] == 'B'
    assert event.tef['ts'] == ts * 1e3

    event.pid = 1
    event.tid = 2

    assert event.tef == {
        'name': 'duration-event',
        'ph': 'B',
        'pid': 1,
        'tid': 2,
        'ts': ts * 1e3,
        'args': {},
    }


def test_duration_end_events():
    ts = 124
    event = TraceEventDurationEnd('duration-event', ts)
    assert event.tef['ph'] == 'E'
    assert event.tef['ts'] == ts * 1e3


def test_instant_event():
    ts = 123
    event = TraceEventInstant('instant-event', ts)
    assert event.tef['ph'] == 'i'
    assert 's' in event.tef
    assert event.tef['ts'] == ts * 1e3


def test_counter_event():
    ts = 123
    event_name = 'counter-event'
    counter_value = 999
    event = TraceEventCounter(event_name, ts, counter_value)
    assert event.tef['ph'] == 'C'
    assert event.tef == {**event.tef, 'args': {event_name: counter_value}}


def test_add_event_individually():
    trace = Trace()
    event1_begin = TraceEventDurationBegin('event1', 123)
    event1_end = TraceEventDurationEnd('event1', 124)
    event2 = TraceEventInstant('event2', 123.5)

    trace.add_event(event1_begin)
    trace.add_event(event1_end)
    trace.add_event(event2)

    assert trace.events[0] is event1_begin
    assert trace.events[1] is event1_end
    assert trace.events[2] is event2


def test_add_events_from_iterable():
    trace = Trace()
    events = [
        TraceEventDurationBegin('event1', 123),
        TraceEventDurationEnd('event1', 124),
        TraceEventInstant('event2', 123.5),
    ]
    trace.add_events(events)

    assert trace.events[0] == events[0]
    assert trace.events[1] == events[1]
    assert trace.events[2] == events[2]

    events = [
        TraceEventDurationBegin('event1', 1230),
        TraceEventDurationEnd('event1', 1240),
        TraceEventInstant('event2', 1235),
    ]
    trace.add_events(e for e in events)

    assert trace.events[3] == events[0]
    assert trace.events[4] == events[1]
    assert trace.events[5] == events[2]


def test_custom_attributes():
    event = TraceEventDurationEnd('event', 0, custom_attr1='foo', custom_attr2=100)
    assert event.tef['args'] == {'custom_attr1': 'foo', 'custom_attr2': 100}


def test_json_export():
    import json
    import tempfile

    trace = Trace()
    event1_begin = TraceEventDurationBegin('event1', 0.001)
    event1_end = TraceEventDurationEnd('event1', 0.002)
    event2 = TraceEventInstant('event2', 0.003)

    trace.add_event(event1_begin)
    trace.add_event(event1_end)
    trace.add_event(event2)

    trace.set_thread_name(0, 0, 'test thread')

    with tempfile.TemporaryFile('w+t') as tmp:
        trace.to_tef_json(tmp)
        tmp.seek(0)
        readback = json.load(tmp)
    assert readback['traceEvents'][0] == event1_begin.tef
    assert readback['traceEvents'][1] == event1_end.tef
    assert readback['traceEvents'][2] == event2.tef
<<<<<<< HEAD


def test_time_unit_conversion():
    event = TraceEventDurationEnd('event1', 1)
    assert to_tef_event_dict(event)['ts'] == 1000
    assert to_tef_event_dict(event, 'ms')['ts'] == 1e3
    assert to_tef_event_dict(event, 'us')['ts'] == 1e6
    assert to_tef_event_dict(event, 'ns')['ts'] == 1e9
=======
    assert readback['traceEvents'][3] == trace.metadata_events[0].tef


def test_set_process_name():
    trace = Trace()
    event1_begin = TraceEventDurationBegin('event1', 0.001, pid=100, tid=0)
    event1_end = TraceEventDurationEnd('event1', 0.005, pid=100, tid=0)
    event2_begin = TraceEventDurationBegin('event2', 0.002, pid=200, tid=100)
    event2_end = TraceEventDurationEnd('event2', 0.004, pid=200, tid=100)
    trace.add_events((event1_begin, event1_end, event2_begin, event2_end))
    trace.set_process_name(100, 'process1')
    trace.set_process_name(200, 'process2')
    trace.set_thread_name(100, 0, 'process1_thread')
    trace.set_thread_name(200, 100, 'process2_thread')

    metadata_events = trace.metadata_events
    assert len(metadata_events) == 4
    for event in metadata_events:
        assert event.name in ['process_name', 'thread_name']
        if event.name == 'process_name':
            assert event.pid in [100, 200]
            if event.pid == 100:
                assert event.args == {'name': 'process1'}
            if event.pid == 200:
                assert event.args == {'name': 'process2'}
        if event.name == 'thread_name':
            assert (event.pid, event.tid) in [(100, 0), (200, 100)]
            if (event.pid, event.tid) == (100, 0):
                assert event.args == {'name': 'process1_thread'}
            if (event.pid, event.tid) == (200, 100):
                assert event.args == {'name': 'process2_thread'}

    trace.to_tef_json(open('test.json', 'w'))
>>>>>>> 9f26b6b9
<|MERGE_RESOLUTION|>--- conflicted
+++ resolved
@@ -130,16 +130,6 @@
     assert readback['traceEvents'][0] == event1_begin.tef
     assert readback['traceEvents'][1] == event1_end.tef
     assert readback['traceEvents'][2] == event2.tef
-<<<<<<< HEAD
-
-
-def test_time_unit_conversion():
-    event = TraceEventDurationEnd('event1', 1)
-    assert to_tef_event_dict(event)['ts'] == 1000
-    assert to_tef_event_dict(event, 'ms')['ts'] == 1e3
-    assert to_tef_event_dict(event, 'us')['ts'] == 1e6
-    assert to_tef_event_dict(event, 'ns')['ts'] == 1e9
-=======
     assert readback['traceEvents'][3] == trace.metadata_events[0].tef
 
 
@@ -173,4 +163,11 @@
                 assert event.args == {'name': 'process2_thread'}
 
     trace.to_tef_json(open('test.json', 'w'))
->>>>>>> 9f26b6b9
+
+
+def test_time_unit_conversion():
+    event = TraceEventDurationEnd('event1', 1)
+    assert to_tef_event_dict(event)['ts'] == 1000
+    assert to_tef_event_dict(event, 'ms')['ts'] == 1e3
+    assert to_tef_event_dict(event, 'us')['ts'] == 1e6
+    assert to_tef_event_dict(event, 'ns')['ts'] == 1e9