--- conflicted
+++ resolved
@@ -57,7 +57,7 @@
     :param trace_or_event: A complete trace or an individual trace event to be exported.
     :param traces_or_events: More traces or trace events.
     :param display_time_unit: Specifies in which unit timestamps should be displayed.
-           This supports values of "ms", "us" or "ns". Default value is "ms".
+           This supports values of "ms" or "ns". Default value is "ms".
     :param file_like: A file-like object for writing the JSON.
     :return: The JSON dict in Trace Event Format or None if ``file_path`` is provided.
     """
@@ -71,11 +71,8 @@
     for t_or_e in (trace_or_event, *traces_or_events):
         if isinstance(t_or_e, Trace):
             tef_trace_events.extend(
-<<<<<<< HEAD
-                to_tef_event_dict(e, display_time_unit) for e in t_or_e.events
-=======
-                to_tef_event_dict(e) for e in t_or_e.events + t_or_e.metadata_events
->>>>>>> 9f26b6b9
+                to_tef_event_dict(e, display_time_unit)
+                for e in t_or_e.events + t_or_e.metadata_events
             )
         elif isinstance(t_or_e, TraceEvent):
             tef_trace_events.append(to_tef_event_dict(t_or_e, display_time_unit))
